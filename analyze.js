const core = require('@actions/core');
const glob = require('@actions/glob')
const _ = require('underscore')
const archiver = require('archiver')
const fs = require('fs')
const FormData = require('form-data')
const CodeDxApiClient = require('./codedx')
const path = require('path')

const getConfig = require('./config').get

function wait(ms) {
  return new Promise((resolve) => {
    setTimeout(() => resolve(), ms)
  });
};

const JobStatus = {
  QUEUED: "queued",
  RUNNING: "running",
  COMPLETED: "completed",
  FAILED: "failed"
}

function commaSeparated(str) {
  return (str || '').split(',').map(s => s.trim()).filter(s => s.length > 0)
}

function areGlobsValid(globsArray) {
  return !!globsArray && globsArray.length
}

function buildGlobObject(globsArray) {
  return glob.create(globsArray.join('\n'), { matchDirectories: false })
}

function makeRelative(workingDir, path) {
  if (path.indexOf(workingDir) == 0) {
    let relative = path.substr(workingDir.length)
    if (relative[0] == '/') relative = relative.substr(1)
    return relative
  } else {
    return path
  }
}

async function prepareInputsZip(inputsGlob, targetFile) {
  const separatedInputGlobs = commaSeparated(inputsGlob);
  core.debug("Got input file globs: " + separatedInputGlobs)
  if (!areGlobsValid(separatedInputGlobs)) {
    throw new Error("No globs specified for source/binary input files")
  }

  const inputFilesGlob = await buildGlobObject(separatedInputGlobs)
  const output = fs.createWriteStream(targetFile);
  const archive = archiver('zip');
  archive.on('end', () => core.info("Finished writing ZIP"))
  archive.on('warning', (err) => core.warning("Warning when writing ZIP: " + err))
  archive.on('error', (err) => core.error("Error when writing ZIP: " + err))

  archive.pipe(output);

  let numWritten = 0
  const workingDir = process.cwd()
  for await (const file of inputFilesGlob.globGenerator()) {
    const relPath = makeRelative(workingDir, file)
<<<<<<< HEAD
    if (file == targetFile || relPath == targetFile) continue

=======
    if (file == targetFile || relPath == targetFile) continue;
    
>>>>>>> a9ee6046
    archive.file(relPath)
    numWritten += 1
  }
  await archive.finalize()
  return numWritten
}

async function attachInputsZip(inputGlobs, formData, tmpDir) {
  const zipTarget = path.join(tmpDir, "codedx-inputfiles.zip")
  const numFiles = await prepareInputsZip(inputGlobs, zipTarget)
  if (numFiles == 0) {
    throw new Error("No files were matched by the source/binary glob(s)")
  } else {
    core.info(`Added ${numFiles} files`)
  }

  formData.append('source-and-binaries.zip', fs.createReadStream(zipTarget))
}

async function attachScanFiles(scanGlobs, formData) {
  const separatedScanGlobs = commaSeparated(scanGlobs)
  core.debug("Got scan file globs: " + separatedScanGlobs)

  if (areGlobsValid(separatedScanGlobs)) {
    const scanFilesGlob = await buildGlobObject(separatedScanGlobs)
    core.info("Searching with globs...")
    let numWritten = 0
    for await (const file of scanFilesGlob.globGenerator()) {
      numWritten += 1
      core.info('- Adding ' + file)
      const name = path.basename(file)
      formData.append(`${numWritten}-${name}`, fs.createReadStream(file))
    }
    core.info(`Found and added ${numWritten} scan files`)
  } else {
    core.info("(Scan files skipped as no globs were specified)")
  }
}

// most @actions toolkit packages have async methods
module.exports = async function run() {
  const config = getConfig()

  const client = new CodeDxApiClient(config.serverUrl, config.apiKey, config.caCert)
  core.info("Checking connection to Code Dx...")

  const codedxVersion = await client.testConnection()
  core.info("Confirmed - using Code Dx " + codedxVersion)

  core.info("Checking API key permissions...")
  await client.validatePermissions(config.projectId)
  core.info("Connection to Code Dx server is OK.")

  if (config.dryRun) {
    core.info("dry-run is enabled, exiting without analysis")
    return
  }

  const formData = new FormData()
  
  core.info("Preparing source/binaries ZIP...")
  await attachInputsZip(config.inputGlobs, formData, config.tmpDir)

  core.info("Adding scan files...")
  await attachScanFiles(config.scanGlobs, formData)

  core.info("Uploading to Code Dx...")
  const { analysisId, jobId } = await client.runAnalysis(config.projectId, formData)

  core.info("Started analysis #" + analysisId)

  if (config.waitForCompletion) {
    core.info("Waiting for job to finish...")
    let lastStatus = null
    do {
      await wait(1000)
      lastStatus = await client.checkJobStatus(jobId)
    } while (lastStatus != JobStatus.COMPLETED && lastStatus != JobStatus.FAILED)

    if (lastStatus == JobStatus.COMPLETED) {
      core.info("Analysis finished! Completed with status: " + lastStatus)
    } else {
      throw new Error(`Analysis finished with non-complete status: ${lastStatus}. See Code Dx server logs/visual log for more details.`)
    }
  }
}<|MERGE_RESOLUTION|>--- conflicted
+++ resolved
@@ -64,13 +64,8 @@
   const workingDir = process.cwd()
   for await (const file of inputFilesGlob.globGenerator()) {
     const relPath = makeRelative(workingDir, file)
-<<<<<<< HEAD
     if (file == targetFile || relPath == targetFile) continue
-
-=======
-    if (file == targetFile || relPath == targetFile) continue;
     
->>>>>>> a9ee6046
     archive.file(relPath)
     numWritten += 1
   }
